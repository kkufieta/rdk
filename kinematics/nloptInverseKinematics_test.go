--- conflicted
+++ resolved
@@ -12,20 +12,9 @@
 	"go.viam.com/robotcore/kinematics/kinmath"
 )
 
-<<<<<<< HEAD
 func TestCreateNloptIKSolver(t *testing.T) {
-	m, err := ParseJSONFile(testutils.ResolveFile("kinematics/models/mdl/wx250s.json"))
-=======
-type Position struct {
-	X, Y, Z float64 // meters of the end effector from the base
-
-	Rx, Ry, Rz float64 // angular orientation about each axis, in degrees
-}
-
-func TestCreateIKSolver(t *testing.T) {
-	logger := golog.NewTestLogger(t)
-	m, err := ParseJSONFile(utils.ResolveFile("kinematics/models/mdl/wx250s_test.json"), logger)
->>>>>>> 785a928a
+  logger := golog.NewTestLogger(t)
+	m, err := ParseJSONFile(utils.ResolveFile("kinematics/models/mdl/wx250s.json"), logger)
 	test.That(t, err, test.ShouldBeNil)
 	ik := CreateNloptIKSolver(m, logger)
 
